--- conflicted
+++ resolved
@@ -50,14 +50,11 @@
 pub mod napi_throw;
 pub mod napi_throw_error;
 pub mod napi_wrap;
-<<<<<<< HEAD
 pub mod napi_get_value_bool;
 pub mod napi_get_property_names;
 pub mod napi_get_named_property;
 pub mod napi_typeof;
-=======
 pub mod napi_unwrap;
->>>>>>> 0f4594d0
 
 use deno_core::JsRuntime;
 
